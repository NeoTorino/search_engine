// Global variables
let organizationsData = [];
let currentSort = { column: null, direction: 'asc' };

// Load all data when page loads
document.addEventListener('DOMContentLoaded', function() {
    // Setup search functionality
    document.getElementById('searchOrgs').addEventListener('input', filterOrganizations);

    // Setup sorting functionality
    setupSortingHeaders();
});

// Setup sorting headers
function setupSortingHeaders() {
    const headers = document.querySelectorAll('#orgsTable thead th');

    // Make headers clickable and add sort indicators
    headers[0].innerHTML = `
        <div style="display: flex; flex-direction: column; gap: 0.5rem;">
            <div id="sort-header-name" style="display: flex; align-items: center; cursor: pointer;">
                <span>Organization</span>
                <span id="sort-name" class="sort-indicator">⇅</span>
            </div>
        </div>
    `;

    headers[1].innerHTML = `
        <div id="sort-header-jobs" style="cursor: pointer; display: flex; align-items: center; justify-content: center; gap: 0.25rem;">
            <span>Total Jobs</span>
            <span id="sort-jobs" class="sort-indicator">⇅</span>
        </div>
    `;

    headers[2].innerHTML = `
        <div id="sort-header-date" style="cursor: pointer; display: flex; align-items: center; justify-content: center; gap: 0.25rem;">
            <span>Last Updated</span>
            <span id="sort-date" class="sort-indicator">⇅</span>
        </div>
    `;

    // Add event listeners for sorting
    document.getElementById('sort-header-name').addEventListener('click', () => sortTable('name'));
    document.getElementById('sort-header-jobs').addEventListener('click', () => sortTable('jobs'));
    document.getElementById('sort-header-date').addEventListener('click', () => sortTable('date'));

    // Re-attach search event listener since we recreated the input
    document.getElementById('searchOrgs').addEventListener('input', filterOrganizations);
}

// Sort table function
function sortTable(column) {
    // Toggle direction if same column, otherwise start with ascending
    if (currentSort.column === column) {
        currentSort.direction = currentSort.direction === 'asc' ? 'desc' : 'asc';
    } else {
        currentSort.column = column;
        currentSort.direction = 'asc';
    }

    // Update sort indicators
    updateSortIndicators();

    // Get current filtered data
    const searchTerm = document.getElementById('searchOrgs').value.toLowerCase();
    let dataToSort = organizationsData.filter(org =>
        org.name.toLowerCase().includes(searchTerm) ||
        (org.country && org.country.toLowerCase().includes(searchTerm))
    );

    // Sort the data
    dataToSort.sort((a, b) => {
        let valueA, valueB;

        switch (column) {
            case 'name':
                valueA = a.name.toLowerCase();
                valueB = b.name.toLowerCase();
                break;
            case 'jobs':
                valueA = a.job_count || 0;
                valueB = b.job_count || 0;
                break;
            case 'date':
                valueA = new Date(a.last_updated || 0);
                valueB = new Date(b.last_updated || 0);
                break;
        }

        if (valueA < valueB) {
            return currentSort.direction === 'asc' ? -1 : 1;
        }
        if (valueA > valueB) {
            return currentSort.direction === 'asc' ? 1 : -1;
        }
        return 0;
    });

    // Render the sorted data
    renderOrganizationsTable(dataToSort);
}

// Update sort indicators
function updateSortIndicators() {
    // Reset all indicators
    const indicators = document.querySelectorAll('.sort-indicator');
    indicators.forEach(indicator => {
        indicator.textContent = '⇅';
        indicator.style.opacity = '0.5';
    });

    // Set active indicator
    if (currentSort.column) {
        const activeIndicator = document.getElementById(`sort-${currentSort.column}`);
        if (activeIndicator) {
            activeIndicator.textContent = currentSort.direction === 'asc' ? '↑' : '↓';
            activeIndicator.style.opacity = '1';
        }
    }
}

// Load organizations table
async function loadOrganizations(searchParams = '') {
    try {
<<<<<<< HEAD
        const url = searchParams ? `/organizations?${searchParams}` : '/organizations';
=======
        const url = searchParams ? `/api/organizations?${searchParams}` : '/api/organizations';
>>>>>>> 60eceef2
        const response = await fetch(url);
        const data = await response.json();

        organizationsData = data.organizations;
        renderOrganizationsTable(organizationsData);
    } catch (error) {
        console.error('Error loading organizations:', error);
        document.getElementById('orgsTableBody').innerHTML =
            '<tr><td colspan="3" class="text-center"><div class="error-message">Error loading organizations</div></td></tr>';
    }
}

// Render organizations table
function renderOrganizationsTable(organizations) {
    const tbody = document.getElementById('orgsTableBody');

    if (organizations.length === 0) {
        tbody.innerHTML = '<tr><td colspan="3" class="text-center">No organizations found</td></tr>';
        return;
    }

    tbody.innerHTML = organizations
        .filter(org => org.name && org.last_updated) // Skip rows with missing name or last_updated
        .map(org => {
            const url = org.url_careers || '#';
            const name = org.name;
            const jobCount = org.job_count || 0;
            const lastUpdated = formatDate(org.last_updated);

            return `
                <tr class="clickable-row" data-href="${url}" style="cursor: pointer;">
                    <td><strong>${name}</strong></td>
                    <td><span>${jobCount}</span></td>
                    <td>${lastUpdated}</td>
                </tr>
            `;
        }).join('');

    // Attach click event listeners after rendering
    document.querySelectorAll('.clickable-row').forEach(row => {
        row.addEventListener('click', () => {
            const href = row.getAttribute('data-href');
            if (href && href !== '#') {
                window.open(href, '_blank');
            }
        });
    });
}

// Filter organizations
function filterOrganizations() {
    const searchTerm = document.getElementById('searchOrgs').value.toLowerCase();
    let filtered = organizationsData.filter(org =>
        org.name.toLowerCase().includes(searchTerm) ||
        (org.country && org.country.toLowerCase().includes(searchTerm))
    );

    // Apply current sort to filtered results
    if (currentSort.column) {
        filtered.sort((a, b) => {
            let valueA, valueB;

            switch (currentSort.column) {
                case 'name':
                    valueA = a.name.toLowerCase();
                    valueB = b.name.toLowerCase();
                    break;
                case 'jobs':
                    valueA = a.job_count || 0;
                    valueB = b.job_count || 0;
                    break;
                case 'date':
                    valueA = new Date(a.last_updated || 0);
                    valueB = new Date(b.last_updated || 0);
                    break;
            }

            if (valueA < valueB) {
                return currentSort.direction === 'asc' ? -1 : 1;
            }
            if (valueA > valueB) {
                return currentSort.direction === 'asc' ? 1 : -1;
            }
            return 0;
        });
    }

    renderOrganizationsTable(filtered);
}

// Utility functions.
// Output format is: Jun 12, 2025
function formatDateLocale(dateString) {
    if (!dateString) return 'N/A';
    const date = new Date(dateString);
    return date.toLocaleDateString('en-US', {
        year: 'numeric',
        month: 'short',
        day: 'numeric'
    });
}

function formatDate(dateString) {
    if (!dateString) return 'N/A';

    const date = new Date(dateString);

    // Check if the date is valid
    if (isNaN(date.getTime())) {
        return 'Error: Invalid date';
    }

    // Round the time to the start of the day (00:00:00)
    date.setHours(0, 0, 0, 0);

    const now = new Date();
    now.setHours(0, 0, 0, 0); // Also round the current date to the start of the day

    // Calculate the difference in time
    const diffTime = now - date;
    const diffDays = Math.floor(diffTime / (1000 * 60 * 60 * 24)); // Convert time difference to days

    if (diffDays < 0) return 'Error: Future date';
    if (diffDays === 0) return 'Today';
    if (diffDays === 1) return 'Yesterday';
    if (diffDays < 30) return `${diffDays} days ago`;
    return '30+ days ago';
}<|MERGE_RESOLUTION|>--- conflicted
+++ resolved
@@ -122,11 +122,7 @@
 // Load organizations table
 async function loadOrganizations(searchParams = '') {
     try {
-<<<<<<< HEAD
         const url = searchParams ? `/organizations?${searchParams}` : '/organizations';
-=======
-        const url = searchParams ? `/api/organizations?${searchParams}` : '/api/organizations';
->>>>>>> 60eceef2
         const response = await fetch(url);
         const data = await response.json();
 
