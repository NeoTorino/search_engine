--- conflicted
+++ resolved
@@ -2,12 +2,7 @@
 import json
 from markupsafe import escape
 import requests
-<<<<<<< HEAD
 from lib.text_processing import fix_encoding, truncate_description
-=======
-from datetime import datetime
-from utils.utils import fix_encoding, truncate_description
->>>>>>> 60eceef2
 
 OPENSEARCH_URL = "https://localhost:9200"
 INDEX_NAME = "jobs"
